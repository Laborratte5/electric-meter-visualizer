--- conflicted
+++ resolved
@@ -18,27 +18,22 @@
 mypy = "^0.971"
 django-stubs = "^1.12.0"
 pylint = "^2.15.3"
-<<<<<<< HEAD
 types-python-dateutil = "^2.8.19"
-=======
 isort = "^5.12.0"
 flake8 = "^6.0.0"
->>>>>>> 5149615f
 
 [build-system]
 requires = ["poetry-core"]
 build-backend = "poetry.core.masonry.api"
 
-<<<<<<< HEAD
+[tool.isort]
+profile = "black"
+
 [tool.mypy]
 [[tool.mypy.overrides]]
 module = "influxdb_client.*"
 ignore_missing_imports = "True"
-=======
-[tool.isort]
-profile = "black"
 
 [tool.pylint]
 max-line-lenght = 88
-disable = ["fixme"]
->>>>>>> 5149615f
+disable = ["fixme"]